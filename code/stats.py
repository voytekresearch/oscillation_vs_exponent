# -*- coding: utf-8 -*-
"""
Stistical utility functions
"""

# Imports
import numpy as np

def gen_random_order(n_iterations, length):
    """
    Generate random order of integers (for resampling).
    
    Parameters
    ----------
    n_iterations : int
        Number of iterations (shuffles/orders) to return.
    length : int
        Length of each shuffle/order.

    Returns
    -------
    order : numpy.ndarray
        Array of shape (n_iterations, length) containing random orders of
        integers from 0 to length.
    """
    # generate pseudo-random order for trials
    order = np.zeros([n_iterations, length])
    for i_iter in range(n_iterations):
        order[i_iter] = np.random.permutation(np.linspace(0, length-1, length))
    order = order.astype(int)
    
    return order

def shuffle_rows(matrix_a, matrix_b, order):
    """
    Perform resampling by shuffling rows of 2 matrices.

    Parameters
    ----------
    matrix_a, matrix_b : numpy.ndarray
        Matrices to shuffle.
    order : numpy.ndarray
        Array of shape (n_iterations, length) containing random orders of
        integers from 0 to length, where n_interations is the number of
        shuffles and length is the number of rows in eahc matrix.

    Returns
    -------
    matrix_as, matrix_bs : numpy.ndarray
        Shuffled matrices.
    """
    
    # concatenate 2 groups of spectra and shuffle rows
    matrix_ab = np.vstack([matrix_a, matrix_b])

    # split matrix into 2 groups
    n_iter = order.shape[0]
    n_rows = matrix_a.shape[0]
    matrix_as = np.zeros([n_iter,*matrix_a.shape])
    matrix_bs = np.zeros([n_iter,*matrix_a.shape])
    for i_iter in range(n_iter):
        matrix_shuffled = matrix_ab[order[i_iter]]
        matrix_as[i_iter] = matrix_shuffled[:n_rows]
        matrix_bs[i_iter] = matrix_shuffled[n_rows:]
    
    return matrix_as, matrix_bs

def shuffle_arrays(array_a, array_b, order):
    """
    Perform resampling by shuffling samples of 2 arrays.

    Parameters
    ----------
    array_a, array_b : numpy.ndarray
        Arrays to shuffle.
    order : numpy.ndarray
        Array of shape (n_iterations, length) containing random orders of
        integers from 0 to length, where n_interations is the number of
        shuffles and length is the number of rows in eahc matrix.

    Returns
    -------
    matriarray_as, array_bs : numpy.ndarray
        Shuffled arrays.
    """
    
    # concatenate 2 groups 
    array_ab = np.concatenate([array_a, array_b])

    # initialize arrays
    n_iter = int(len(order))
    array_as = np.zeros([n_iter, len(array_a)])
    array_bs = np.zeros([n_iter, len(array_a)])

    # shuffle samples
    n_samples = int(len(array_a))
    for i_iter in range(n_iter):
        array_shuffled = array_ab[order[i_iter]]
        array_as[i_iter] = array_shuffled[:n_samples]
        array_bs[i_iter] = array_shuffled[n_samples:]
    
    return array_as, array_bs

def comp_resampling_pval(distribution, value):
    """
    Compute p-value for resampling analysis.

    Parameters
    ----------
    distribution : numpy.ndarray
        Distribution of values obtained through resampling.
    value : float
        Value to compare to distribution.

    Returns
    -------
    p_value : float
        P-value for resampling analysis.
    """

    # calc 2-sided p value
    n_iterations = np.size(distribution)
    n_more = np.sum(np.abs(distribution) > np.abs(value))
    p_value = n_more / n_iterations
        
    return p_value

def run_resampling_analysis(data_a, data_b , n_iter):
    """
    Run resampling analysis.

    Parameters
    ----------
    data_a, data_b : numpy.ndarray
        Data to compare.
    n_iter : int
        Number of iterations/shuffles.

    Returns
    -------
    p_val : float
        P-value for resampling analysis.
    sign : int
        Sign of effect (1   :   positive (a<b), 
                        -1  :   negative (a>b), 
                        0   :   no difference (a=b)).
    """

    # shuffle conditions
    order = gen_random_order(n_iter, len(data_a)*2)
    surrogate_0, surrogate_1 = shuffle_arrays(data_a, data_b, order)

    # average values for each surrogate condition and compute difference
    means_0 = np.nanmean(surrogate_0, axis=1)
    means_1 = np.nanmean(surrogate_1, axis=1)
    distr = means_1 - means_0 # surrogate distribution

    # compute p-value
    diff = np.nanmean(data_b) - np.nanmean(data_a) # true difference
    p_val = comp_resampling_pval(distr, diff)

<<<<<<< HEAD
    return p_val, sign


# reample means between two groups of data
def resample_means(data1, data2, surrogate_runs):
    # data sizes
    data1_size = np.size(data1)
    data2_size = np.size(data2)

    # real differnce in means between datasets
    real_difference = np.mean(data1) - np.mean(data2)

    # pooled data for resampling analyses
    pooled_data = np.append(data1, data2)

    surr_difference = np.zeros(surrogate_runs)
    for i in range(surrogate_runs):
        # randomly permute the pooled data
        permutation_array = np.random.permutation(data1_size + data2_size)
        permuted_data = pooled_data[permutation_array]

        # sample from the pooled data
        surr_data1 = permuted_data[:data1_size]
        surr_data2 = permuted_data[data1_size:]

        # build distrubution of differenes of permuted data means
        surr_difference[i] = np.mean(surr_data1) - np.mean(surr_data2)
    
    # where, along the distribution of the surrogate data, does the real data lie?
    exact_p_value = np.count_nonzero(np.abs(real_difference) < np.abs(surr_difference)) / surrogate_runs

    return real_difference, surr_difference, exact_p_value
=======
    return p_val
>>>>>>> 17808f47
<|MERGE_RESOLUTION|>--- conflicted
+++ resolved
@@ -159,8 +159,7 @@
     diff = np.nanmean(data_b) - np.nanmean(data_a) # true difference
     p_val = comp_resampling_pval(distr, diff)
 
-<<<<<<< HEAD
-    return p_val, sign
+    return p_val
 
 
 # reample means between two groups of data
@@ -191,7 +190,4 @@
     # where, along the distribution of the surrogate data, does the real data lie?
     exact_p_value = np.count_nonzero(np.abs(real_difference) < np.abs(surr_difference)) / surrogate_runs
 
-    return real_difference, surr_difference, exact_p_value
-=======
-    return p_val
->>>>>>> 17808f47
+    return real_difference, surr_difference, exact_p_value